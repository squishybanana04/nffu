--- conflicted
+++ resolved
@@ -30,18 +30,11 @@
     volumes:
       - db-data:/data/db
     deploy:
-<<<<<<< HEAD
         resources:
             limits:
                 cpus: '0.1'
                 memory: 64M
     command: --quiet
-=======
-      resources:
-        limits:
-          cpus: "0.1"
-          memory: 64M
->>>>>>> 5efcee4d
 
 secrets:
   lockbox-credential-key:
