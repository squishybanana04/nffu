--- conflicted
+++ resolved
@@ -31,19 +31,11 @@
     volumes:
       - db-data:/data/db
     deploy:
-<<<<<<< HEAD
         resources:
             limits:
                 cpus: '0.1'
                 memory: 64M
     command: --quiet --wiredTigerCacheSizeGB 0.05
-=======
-      resources:
-        limits:
-          cpus: "0.1"
-          memory: 64M
-    command: --quiet
->>>>>>> f4685ecb
 
 secrets:
   lockbox-credential-key:
